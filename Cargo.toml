--- conflicted
+++ resolved
@@ -1,14 +1,6 @@
 [package]
 edition = "2021"
 name = "proc-opt"
-<<<<<<< HEAD
-version = "0.1.0"
-license = "MIT"
-description = "WIP: Process optimization library."
-keywords = ["schrage", "carlier", "rpq", "optimization"]
-categories = ["algorithms"]
-readme = "README.md"
-=======
 version = "0.1.3"
 license = "MIT"
 description = "WIP: Process/Job scheduling optimization library.."
@@ -16,7 +8,6 @@
 categories = ["algorithms"]
 readme = "README.md"
 repository = "https://github.com/John15321/proc-opt"
->>>>>>> 69e7de12
 
 # See more keys and their definitions at https://doc.rust-lang.org/cargo/reference/manifest.html
 
